/*
 * Copyright 2022-2023 Amazon.com, Inc. or its affiliates. All Rights Reserved.
 *
 * Licensed under the Apache License, Version 2.0 (the "License");
 * you may not use this file except in compliance with the License.
 * You may obtain a copy of the License at
 *
 *      https://www.apache.org/licenses/LICENSE-2.0
 *
 * Unless required by applicable law or agreed to in writing, software
 * distributed under the License is distributed on an "AS IS" BASIS,
 * WITHOUT WARRANTIES OR CONDITIONS OF ANY KIND, either express or implied.
 * See the License for the specific language governing permissions and
 * limitations under the License.
 */

//! This module contains the `Entities` type and related functionality.

use crate::ast::*;
use crate::transitive_closure::{compute_tc, enforce_tc_and_dag};
use std::collections::{hash_map, HashMap};

use serde::{Deserialize, Serialize};
use serde_with::serde_as;

mod err;
pub use err::*;
mod json;
pub use json::*;

/// Represents an entity hierarchy, and allows looking up `Entity` objects by
/// UID.
//
/// Note that `Entities` is `Serialize` and `Deserialize`, but currently this is
/// only used for the Dafny-FFI layer in DRT. All others use (and should use) the
/// `from_json_*()` and `write_to_json()` methods as necessary.
#[serde_as]
#[derive(Clone, Debug, Default, PartialEq, Eq, Deserialize, Serialize)]
pub struct Entities {
    /// Serde cannot serialize a HashMap to JSON when the key to the map cannot
    /// be serialized to a JSON string. This is a limitation of the JSON format.
    /// `serde_as` annotation are used to serialize the data as associative
    /// lists instead.
    ///
    /// Important internal invariant: for any `Entities` object that exists, the
    /// the `ancestor` relation is transitively closed.
    #[serde_as(as = "Vec<(_, _)>")]
    entities: HashMap<EntityUID, Entity>,

    /// The mode flag determines whether this store functions as a partial store or
    /// as a fully concrete store.
    /// Mode::Concrete means that the store is fully concrete, and failed dereferences are an error.
    /// Mode::Partial means the store is partial, and failed dereferences result in a residual.
    #[serde(default)]
    #[serde(skip_deserializing)]
    #[serde(skip_serializing)]
    mode: Mode,
}

impl Entities {
    /// Create a fresh `Entities` with no entities
    pub fn new() -> Self {
        Self {
            entities: HashMap::new(),
            mode: Mode::default(),
        }
    }

    /// Transform the store into a partial store, where
    /// attempting to dereference a non-existent EntityUID results in
    /// a residual instead of an error.
    pub fn partial(self) -> Self {
        Self {
            entities: self.entities,
            mode: Mode::Partial,
        }
    }

    /// Get the `Entity` with the given UID, if any
    pub fn entity(&self, uid: &EntityUID) -> Dereference<'_, Entity> {
        match self.entities.get(uid) {
            Some(e) => Dereference::Data(e),
            None => match self.mode {
                Mode::Concrete => Dereference::NoSuchEntity,
                Mode::Partial => Dereference::Residual(Expr::unknown(format!("{uid}"))),
            },
        }
    }

    /// Iterate over the `Entity`s in the `Entities`
    pub fn iter(&self) -> impl Iterator<Item = &Entity> {
        self.entities.values()
    }

    /// Create an `Entities` object with the given entities.
    ///
    /// If you pass `TCComputation::AssumeAlreadyComputed`, then the caller is
    /// responsible for ensuring that TC and DAG hold before calling this method.
    pub fn from_entities(
        entities: impl IntoIterator<Item = Entity>,
        tc_computation: TCComputation,
    ) -> Result<Self> {
        let mut entity_map = entities.into_iter().map(|e| (e.uid(), e)).collect();
        match tc_computation {
            TCComputation::AssumeAlreadyComputed => {}
            TCComputation::EnforceAlreadyComputed => {
                enforce_tc_and_dag(&entity_map).map_err(Box::new)?;
            }
            TCComputation::ComputeNow => {
                compute_tc(&mut entity_map, true).map_err(Box::new)?;
            }
        }
        Ok(Self {
            entities: entity_map,
            mode: Mode::default(),
        })
    }

    /// Convert an `Entities` object into a JSON value suitable for parsing in
    /// via `EntityJsonParser`.
    ///
    /// The returned JSON value will be parse-able even with no `Schema`.
    ///
    /// To parse an `Entities` object from a JSON value, use `EntityJsonParser`.
    pub fn to_json_value(&self) -> Result<serde_json::Value> {
        let ejsons: Vec<EntityJSON> = self.to_ejsons()?;
        serde_json::to_value(ejsons)
            .map_err(JsonSerializationError::from)
            .map_err(Into::into)
    }

    /// Dump an `Entities` object into an entities JSON file.
    ///
    /// The resulting JSON will be suitable for parsing in via
    /// `EntityJsonParser`, and will be parse-able even with no `Schema`.
    ///
    /// To read an `Entities` object from an entities JSON file, use
    /// `EntityJsonParser`.
    pub fn write_to_json(&self, f: impl std::io::Write) -> Result<()> {
        let ejsons: Vec<EntityJSON> = self.to_ejsons()?;
        serde_json::to_writer_pretty(f, &ejsons).map_err(JsonSerializationError::from)?;
        Ok(())
    }

    /// Internal helper function to convert this `Entities` into a `Vec<EntityJSON>`
    fn to_ejsons(&self) -> Result<Vec<EntityJSON>> {
        self.entities
            .values()
            .map(EntityJSON::from_entity)
            .collect::<std::result::Result<_, JsonSerializationError>>()
            .map_err(Into::into)
    }
}

impl IntoIterator for Entities {
    type Item = Entity;

    type IntoIter = hash_map::IntoValues<EntityUID, Entity>;

    fn into_iter(self) -> Self::IntoIter {
        self.entities.into_values()
    }
}

impl std::fmt::Display for Entities {
    fn fmt(&self, f: &mut std::fmt::Formatter<'_>) -> std::fmt::Result {
        if self.entities.is_empty() {
            write!(f, "<empty Entities>")
        } else {
            for e in self.entities.values() {
                writeln!(f, "{e}")?;
            }
            Ok(())
        }
    }
}

/// Results from dereferencing values from the Entity Store
#[derive(Debug, Clone)]
pub enum Dereference<'a, T> {
    /// No entity with the dereferenced EntityUID exists. This is an error.
    NoSuchEntity,
    /// The entity store has returned a residual
    Residual(Expr),
    /// The entity store has returned the requested data.
    Data(&'a T),
}

impl<'a, T> Dereference<'a, T>
where
    T: std::fmt::Debug,
{
    /// Returns the contained `Data` value, consuming the `self` value.
    ///
    /// Because this function may panic, its use is generally discouraged.
    /// Instead, prefer to use pattern matching and handle the `NoSuchEntity`
    /// and `Residual` cases explicitly.
    ///
    /// # Panics
    ///
    /// Panics if the self value is not `Data`.
    pub fn unwrap(self) -> &'a T {
        match self {
            Self::Data(e) => e,
            e => panic!("unwrap() called on {:?}", e),
        }
    }

    /// Returns the contained `Data` value, consuming the `self` value.
    ///
    /// Because this function may panic, its use is generally discouraged.
    /// Instead, prefer to use pattern matching and handle the `NoSuchEntity`
    /// and `Residual` cases explicitly.
    ///
    /// # Panics
    ///
    /// Panics if the self value is not `Data`.
    pub fn expect(self, msg: &str) -> &'a T {
        match self {
            Self::Data(e) => e,
            e => panic!("expect() called on {:?}, msg: {msg}", e),
        }
    }
}

#[derive(Debug, Clone, Copy, PartialEq, Eq)]
enum Mode {
    Concrete,
    Partial,
}

impl Default for Mode {
    fn default() -> Self {
        Self::Concrete
    }
}

/// Describes the option for how the TC (transitive closure) of the entity
/// hierarchy is computed
#[allow(dead_code)] // only `ComputeNow` is used currently, that's intentional
#[derive(Clone, Copy, Debug, PartialEq, Eq, Hash)]
pub enum TCComputation {
    /// Assume that the TC has already been computed and that the input is a DAG before the call of
    /// `Entities::from_entities`.
    AssumeAlreadyComputed,
    /// Enforce that the TC must have already been computed before the call of
    /// `Entities::from_entities`. If the given entities don't include all
    /// transitive hierarchy relations, return an error. Also checks for cycles and returns an error if found.
    EnforceAlreadyComputed,
    /// Compute the TC ourselves during the call of `Entities::from_entities`.
    /// This doesn't make any assumptions about the input, which can in fact
    /// contain just parent edges and not transitive ancestor edges. Also checks for cycles and returns an error if found.
    ComputeNow,
}

#[cfg(test)]
mod json_parsing_tests {
    use super::*;
    use crate::extensions::Extensions;

    #[test]
    fn basic_partial() {
        // Alice -> Jane -> Bob
        let json = serde_json::json!(
            [
            {
                "uid": { "__expr": "test_entity_type::\"alice\"" },
                "attrs": {},
                "parents": [
                { "__expr": "test_entity_type::\"jane\"" }
                ]
            },
            {
                "uid": { "__expr": "test_entity_type::\"jane\"" },
                "attrs": {},
                "parents": [
                { "__expr": "test_entity_type::\"bob\"" }
                ]
            },
            {
                "uid": { "__expr": "test_entity_type::\"bob\"" },
                "attrs": {},
                "parents": []
            }
            ]
        );

        let eparser: EntityJsonParser<'_, '_> =
            EntityJsonParser::new(None, Extensions::all_available(), TCComputation::ComputeNow);
        let es = eparser
            .from_json_value(json)
            .expect("JSON is correct")
            .partial();

        let alice = es.entity(&EntityUID::with_eid("alice")).unwrap();
        // Double check transitive closure computation
        assert!(alice.is_descendant_of(&EntityUID::with_eid("bob")));

        let janice = es.entity(&EntityUID::with_eid("janice"));

        assert!(matches!(janice, Dereference::Residual(_)));
    }

    #[test]
    fn basic() {
        // Alice -> Jane -> Bob
        let json = serde_json::json!(
            [
            {
                "uid": { "__expr": "test_entity_type::\"alice\"" },
                "attrs": {},
                "parents": [
                { "__expr": "test_entity_type::\"jane\"" }
                ]
            },
            {
                "uid": { "__expr": "test_entity_type::\"jane\"" },
                "attrs": {},
                "parents": [
                { "__expr": "test_entity_type::\"bob\"" }
                ]
            },
            {
                "uid": { "__expr": "test_entity_type::\"bob\"" },
                "attrs": {},
                "parents": []
            }
            ]
        );

        let eparser: EntityJsonParser<'_, '_> =
            EntityJsonParser::new(None, Extensions::all_available(), TCComputation::ComputeNow);
        let es = eparser.from_json_value(json).expect("JSON is correct");

        let alice = es.entity(&EntityUID::with_eid("alice")).unwrap();
        // Double check transitive closure computation
        assert!(alice.is_descendant_of(&EntityUID::with_eid("bob")));
    }

    /// helper function which tests whether attribute values are shape-equal
    fn assert_attr_vals_are_shape_equal(
        actual: Option<&RestrictedExpr>,
        expected: &RestrictedExpr,
    ) {
        assert_eq!(
            actual.map(|re| RestrictedExprShapeOnly::new(re.as_borrowed())),
            Some(RestrictedExprShapeOnly::new(expected.as_borrowed()))
        )
    }

    /// this one uses `__expr`, `__entity`, and `__extn` escapes, in various positions
    #[test]
    fn more_escapes() {
        let json = serde_json::json!(
            [
            {
                "uid": { "__entity": { "type": "test_entity_type", "id": "alice" } },
                "attrs": {
                    "bacon": "eggs",
                    "pancakes": [1, 2, 3],
                    "waffles": { "key": "value" },
                    "toast": { "__expr": "decimal(\"33.47\")" },
                    "12345": { "__entity": { "type": "test_entity_type", "id": "bob" } },
                    "a b c": { "__extn": { "fn": "ip", "arg": "222.222.222.0/24" } }
                },
                "parents": [
                    { "__expr": "test_entity_type::\"bob\"" },
                    { "__entity": { "type": "test_entity_type", "id": "catherine" } }
                ]
            },
            {
                "uid": { "__expr": "test_entity_type::\"bob\"" },
                "attrs": {},
                "parents": []
            },
            {
                "uid": { "__expr": "test_entity_type::\"catherine\"" },
                "attrs": {},
                "parents": []
            }
            ]
        );

        let eparser: EntityJsonParser<'_, '_> =
            EntityJsonParser::new(None, Extensions::all_available(), TCComputation::ComputeNow);
        let es = eparser.from_json_value(json).expect("JSON is correct");

        let alice = es.entity(&EntityUID::with_eid("alice")).unwrap();
        assert_attr_vals_are_shape_equal(alice.get("bacon"), &RestrictedExpr::val("eggs"));
        assert_attr_vals_are_shape_equal(
            alice.get("pancakes"),
            &RestrictedExpr::set([
                RestrictedExpr::val(1),
                RestrictedExpr::val(2),
                RestrictedExpr::val(3),
            ]),
        );
        assert_attr_vals_are_shape_equal(
            alice.get("waffles"),
            &RestrictedExpr::record([("key".into(), RestrictedExpr::val("value"))]),
        );
        assert_attr_vals_are_shape_equal(
            alice.get("toast"),
            &RestrictedExpr::call_extension_fn(
                "decimal".parse().expect("should be a valid Name"),
                vec![RestrictedExpr::val("33.47")],
            ),
        );
        assert_attr_vals_are_shape_equal(
            alice.get("12345"),
            &RestrictedExpr::val(EntityUID::with_eid("bob")),
        );
        assert_attr_vals_are_shape_equal(
            alice.get("a b c"),
            &RestrictedExpr::call_extension_fn(
                "ip".parse().expect("should be a valid Name"),
                vec![RestrictedExpr::val("222.222.222.0/24")],
            ),
        );
        assert!(alice.is_descendant_of(&EntityUID::with_eid("bob")));
        assert!(alice.is_descendant_of(&EntityUID::with_eid("catherine")));
    }

    #[test]
    fn implicit_and_explicit_escapes() {
        // this one tests the implicit and explicit forms of `__expr` and `__entity` escapes
        // for the `uid` and `parents` fields
        let json = serde_json::json!(
            [
            {
                "uid": { "__expr": "test_entity_type::\"alice\"" },
                "attrs": {},
                "parents": [
                    { "__expr": "test_entity_type::\"bob\"" },
                    { "__entity": { "type": "test_entity_type", "id": "charles" } },
                    "test_entity_type::\"darwin\"",
                    { "type": "test_entity_type", "id": "elaine" }
                ]
            },
            {
                "uid": { "__entity": { "type": "test_entity_type", "id": "bob" }},
                "attrs": {},
                "parents": []
            },
            {
                "uid": "test_entity_type::\"charles\"",
                "attrs": {},
                "parents": []
            },
            {
                "uid": { "type": "test_entity_type", "id": "darwin" },
                "attrs": {},
                "parents": []
            },
            {
                "uid": { "type": "test_entity_type", "id": "elaine" },
                "attrs": {},
                "parents": [ "test_entity_type::\"darwin\"" ]
            }
            ]
        );

        let eparser: EntityJsonParser<'_, '_> =
            EntityJsonParser::new(None, Extensions::all_available(), TCComputation::ComputeNow);
        let es = eparser.from_json_value(json).expect("JSON is correct");

        // check that all five entities exist
        let alice = es.entity(&EntityUID::with_eid("alice")).unwrap();
        let bob = es.entity(&EntityUID::with_eid("bob")).unwrap();
        let charles = es.entity(&EntityUID::with_eid("charles")).unwrap();
        let darwin = es.entity(&EntityUID::with_eid("darwin")).unwrap();
        let elaine = es.entity(&EntityUID::with_eid("elaine")).unwrap();

        // and check the parent relations
        assert!(alice.is_descendant_of(&EntityUID::with_eid("bob")));
        assert!(alice.is_descendant_of(&EntityUID::with_eid("charles")));
        assert!(alice.is_descendant_of(&EntityUID::with_eid("darwin")));
        assert!(alice.is_descendant_of(&EntityUID::with_eid("elaine")));
        assert_eq!(bob.ancestors().next(), None);
        assert_eq!(charles.ancestors().next(), None);
        assert_eq!(darwin.ancestors().next(), None);
        assert!(elaine.is_descendant_of(&EntityUID::with_eid("darwin")));
        assert!(!elaine.is_descendant_of(&EntityUID::with_eid("bob")));
    }

    #[test]
    fn uid_failures() {
        // various JSON constructs that are invalid in `uid` and `parents` fields
        let eparser: EntityJsonParser<'_, '_> =
            EntityJsonParser::new(None, Extensions::all_available(), TCComputation::ComputeNow);

        let json = serde_json::json!(
            [
            {
                "uid": "hello",
                "attrs": {},
                "parents": []
            }
            ]
        );
        let err = eparser
            .from_json_value(json)
            .expect_err("should be an invalid uid field");
        match err {
            EntitiesError::DeserializationError(err) => {
                assert!(
                    err.to_string().contains(
                        "In uid field of <unknown entity>, expected a literal entity reference, but got \"hello\""
                    ),
                    "actual error message was {}",
                    err
                )
            }
            _ => panic!("expected deserialization error, got a different error: {err}"),
        }

        let json = serde_json::json!(
            [
            {
                "uid": "\"hello\"",
                "attrs": {},
                "parents": []
            }
            ]
        );
        let err = eparser
            .from_json_value(json)
            .expect_err("should be an invalid uid field");
        match err {
            EntitiesError::DeserializationError(err) => assert!(
                err.to_string()
                    .contains("expected a literal entity reference, but got \"hello\""),
                "actual error message was {}",
                err
            ),
            _ => panic!("expected deserialization error, got a different error: {err}"),
        }

        let json = serde_json::json!(
            [
            {
                "uid": { "type": "foo", "spam": "eggs" },
                "attrs": {},
                "parents": []
            }
            ]
        );
        let err = eparser
            .from_json_value(json)
            .expect_err("should be an invalid uid field");
        match err {
            EntitiesError::DeserializationError(err) => assert!(err
                .to_string()
                .contains("did not match any variant of untagged enum")),
            _ => panic!("expected deserialization error, got a different error: {err}"),
        }

        let json = serde_json::json!(
            [
            {
                "uid": { "type": "foo", "id": "bar" },
                "attrs": {},
                "parents": "foo::\"help\""
            }
            ]
        );
        let err = eparser
            .from_json_value(json)
            .expect_err("should be an invalid parents field");
        match err {
            EntitiesError::DeserializationError(err) => {
                assert!(err.to_string().contains("invalid type: string"))
            }
            _ => panic!("expected deserialization error, got a different error: {err}"),
        }

        let json = serde_json::json!(
            [
            {
                "uid": { "type": "foo", "id": "bar" },
                "attrs": {},
                "parents": [
                    "foo::\"help\"",
                    { "__extn": { "fn": "ip", "arg": "222.222.222.0" } }
                ]
            }
            ]
        );
        let err = eparser
            .from_json_value(json)
            .expect_err("should be an invalid parents field");
        match err {
            EntitiesError::DeserializationError(err) => assert!(err
                .to_string()
                .contains("did not match any variant of untagged enum")),
            _ => panic!("expected deserialization error, got a different error: {err}"),
        }
    }

    /// helper function to round-trip an Entities (with no schema-based parsing)
    fn roundtrip(entities: &Entities) -> Result<Entities> {
        let mut buf = Vec::new();
        entities.write_to_json(&mut buf)?;
        let eparser: EntityJsonParser<'_, '_> =
            EntityJsonParser::new(None, Extensions::all_available(), TCComputation::ComputeNow);
        eparser.from_json_str(&String::from_utf8(buf).expect("should be valid UTF-8"))
    }

    /// helper function
    fn test_entities() -> (Entity, Entity, Entity, Entity) {
        (
            Entity::with_uid(EntityUID::with_eid("test_principal")),
            Entity::with_uid(EntityUID::with_eid("test_action")),
            Entity::with_uid(EntityUID::with_eid("test_resource")),
            Entity::with_uid(EntityUID::with_eid("test")),
        )
    }

    /// Test that we can take an Entities, write it to JSON, parse that JSON
    /// back in, and we have exactly the same Entities
    #[test]
    fn json_roundtripping() {
        let empty_entities = Entities::new();
        assert_eq!(
            empty_entities,
            roundtrip(&empty_entities).expect("should roundtrip without errors")
        );

        let (e0, e1, e2, e3) = test_entities();
        let entities = Entities::from_entities([e0, e1, e2, e3], TCComputation::ComputeNow)
            .expect("Failed to construct entities");
        assert_eq!(
            entities,
            roundtrip(&entities).expect("should roundtrip without errors")
        );

        let complicated_entity = Entity::new(
            EntityUID::with_eid("complicated"),
            [
                ("foo".into(), RestrictedExpr::val(false)),
                ("bar".into(), RestrictedExpr::val(-234)),
                ("ham".into(), RestrictedExpr::val(r#"a b c * / ? \"#)),
                (
                    "123".into(),
                    RestrictedExpr::val(EntityUID::with_eid("mom")),
                ),
                (
                    "set".into(),
                    RestrictedExpr::set([
                        RestrictedExpr::val(0),
                        RestrictedExpr::val(EntityUID::with_eid("pancakes")),
                        RestrictedExpr::val("mmm"),
                    ]),
                ),
                (
                    "rec".into(),
                    RestrictedExpr::record([
                        ("nested".into(), RestrictedExpr::val("attr")),
                        (
                            "another".into(),
                            RestrictedExpr::val(EntityUID::with_eid("foo")),
                        ),
                    ]),
                ),
                (
                    "src_ip".into(),
                    RestrictedExpr::call_extension_fn(
                        "ip".parse().expect("should be a valid Name"),
                        vec![RestrictedExpr::val("222.222.222.222")],
                    ),
                ),
            ]
            .into_iter()
            .collect(),
            [
                EntityUID::with_eid("parent1"),
                EntityUID::with_eid("parent2"),
            ]
            .into_iter()
            .collect(),
        );
        let entities = Entities::from_entities(
            [
                complicated_entity,
                Entity::with_uid(EntityUID::with_eid("parent1")),
                Entity::with_uid(EntityUID::with_eid("parent2")),
            ],
            TCComputation::ComputeNow,
        )
        .expect("Failed to construct entities");
        assert_eq!(
            entities,
            roundtrip(&entities).expect("should roundtrip without errors")
        );

        let oops_entity = Entity::new(
            EntityUID::with_eid("oops"),
            [(
                // record literal that happens to look like an escape
                "oops".into(),
                RestrictedExpr::record([("__entity".into(), RestrictedExpr::val("hi"))]),
            )]
            .into_iter()
            .collect(),
            [
                EntityUID::with_eid("parent1"),
                EntityUID::with_eid("parent2"),
            ]
            .into_iter()
            .collect(),
        );
        let entities = Entities::from_entities(
            [
                oops_entity,
                Entity::with_uid(EntityUID::with_eid("parent1")),
                Entity::with_uid(EntityUID::with_eid("parent2")),
            ],
            TCComputation::ComputeNow,
        )
        .expect("Failed to construct entities");
        assert!(matches!(
            roundtrip(&entities),
            Err(EntitiesError::SerializationError(JsonSerializationError::ReservedKey { key })) if key.as_str() == "__entity"
        ));
    }
}

#[cfg(test)]
mod entities_tests {
    use super::*;

    #[test]
    fn empty_entities() {
        let e = Entities::new();
        let es = e.iter().collect::<Vec<_>>();
        assert!(es.is_empty(), "This vec should be empty");
    }

    /// helper function
    fn test_entities() -> (Entity, Entity, Entity, Entity) {
        (
            Entity::with_uid(EntityUID::with_eid("test_principal")),
            Entity::with_uid(EntityUID::with_eid("test_action")),
            Entity::with_uid(EntityUID::with_eid("test_resource")),
            Entity::with_uid(EntityUID::with_eid("test")),
        )
    }

    #[test]
    fn test_iter() {
        let (e0, e1, e2, e3) = test_entities();
        let v = vec![e0.clone(), e1.clone(), e2.clone(), e3.clone()];
        let es = Entities::from_entities(v, TCComputation::ComputeNow)
            .expect("Failed to construct entities");
        let es_v = es.iter().collect::<Vec<_>>();
        assert!(es_v.len() == 4, "All entities should be in the vec");
        assert!(es_v.contains(&&e0));
        assert!(es_v.contains(&&e1));
        assert!(es_v.contains(&&e2));
        assert!(es_v.contains(&&e3));
    }

    #[test]
    fn test_enforce_already_computed_fail() {
        // Hierarchy
        // a -> b -> c
        // This isn't transitively closed, so it should fail
        let mut e1 = Entity::with_uid(EntityUID::with_eid("a"));
        let mut e2 = Entity::with_uid(EntityUID::with_eid("b"));
        let e3 = Entity::with_uid(EntityUID::with_eid("c"));
        e1.add_ancestor(EntityUID::with_eid("b"));
        e2.add_ancestor(EntityUID::with_eid("c"));

        let es = Entities::from_entities(vec![e1, e2, e3], TCComputation::EnforceAlreadyComputed);
        match es {
            Ok(_) => panic!("Was not transitively closed!"),
            Err(EntitiesError::TransitiveClosureError(_)) => (),
            Err(_) => panic!("Wrong Error!"),
        };
    }

    #[test]
    fn test_enforce_already_computed_succeed() {
        // Hierarchy
        // a -> b -> c
        // a -> c
        // This is transitively closed, so it should succeed
        let mut e1 = Entity::with_uid(EntityUID::with_eid("a"));
        let mut e2 = Entity::with_uid(EntityUID::with_eid("b"));
        let e3 = Entity::with_uid(EntityUID::with_eid("c"));
        e1.add_ancestor(EntityUID::with_eid("b"));
        e1.add_ancestor(EntityUID::with_eid("c"));
        e2.add_ancestor(EntityUID::with_eid("c"));

        Entities::from_entities(vec![e1, e2, e3], TCComputation::EnforceAlreadyComputed)
            .expect("Should have succeeded");
    }
}

#[cfg(test)]
mod schema_based_parsing_tests {
    use super::*;
    use crate::extensions::Extensions;
    use serde_json::json;
    use smol_str::SmolStr;
<<<<<<< HEAD

    /// Simple test that exercises a variety of attribute types.
    #[test]
    fn attr_types() {
        struct MockSchema;
        impl Schema for MockSchema {
            fn attr_type(&self, entity_type: &EntityType, attr: &str) -> Option<SchemaType> {
                let employee_ty = || SchemaType::Entity {
                    ty: EntityType::Concrete(
                        Name::parse_unqualified_name("Employee").expect("valid"),
                    ),
                };
                let hr_ty = || SchemaType::Entity {
                    ty: EntityType::Concrete(Name::parse_unqualified_name("HR").expect("valid")),
                };
                match entity_type.to_string().as_str() {
                    "Employee" => match attr {
                        "isFullTime" => Some(SchemaType::Bool),
                        "numDirectReports" => Some(SchemaType::Long {
                            min: i64::MIN,
                            max: i64::MAX,
                        }),
                        "department" => Some(SchemaType::String),
                        "manager" => Some(employee_ty()),
                        "hr_contacts" => Some(SchemaType::Set {
                            element_ty: Box::new(hr_ty()),
                        }),
                        "json_blob" => Some(SchemaType::Record {
                            attrs: [
                                ("inner1".into(), AttributeType::required(SchemaType::Bool)),
                                ("inner2".into(), AttributeType::required(SchemaType::String)),
                                (
                                    "inner3".into(),
                                    AttributeType::required(SchemaType::Record {
                                        attrs: [(
                                            "innerinner".into(),
                                            AttributeType::required(employee_ty()),
                                        )]
                                        .into_iter()
                                        .collect(),
                                    }),
                                ),
                            ]
                            .into_iter()
                            .collect(),
                        }),
                        "home_ip" => Some(SchemaType::Extension {
                            name: Name::parse_unqualified_name("ipaddr").expect("valid"),
                        }),
                        "work_ip" => Some(SchemaType::Extension {
                            name: Name::parse_unqualified_name("ipaddr").expect("valid"),
                        }),
                        "trust_score" => Some(SchemaType::Extension {
                            name: Name::parse_unqualified_name("decimal").expect("valid"),
                        }),
                        "tricky" => Some(SchemaType::Record {
                            attrs: [
                                ("type".into(), AttributeType::required(SchemaType::String)),
                                ("id".into(), AttributeType::required(SchemaType::String)),
                            ]
                            .into_iter()
                            .collect(),
                        }),
                        _ => None,
                    },
=======
    use std::collections::HashSet;

    /// Mock schema impl used for these tests
    struct MockSchema;
    impl Schema for MockSchema {
        fn attr_type(&self, entity_type: &EntityType, attr: &str) -> Option<SchemaType> {
            let employee_ty = || SchemaType::Entity {
                ty: EntityType::Concrete(Name::parse_unqualified_name("Employee").expect("valid")),
            };
            let hr_ty = || SchemaType::Entity {
                ty: EntityType::Concrete(Name::parse_unqualified_name("HR").expect("valid")),
            };
            match entity_type.to_string().as_str() {
                "Employee" => match attr {
                    "isFullTime" => Some(SchemaType::Bool),
                    "numDirectReports" => Some(SchemaType::Long),
                    "department" => Some(SchemaType::String),
                    "manager" => Some(employee_ty()),
                    "hr_contacts" => Some(SchemaType::Set {
                        element_ty: Box::new(hr_ty()),
                    }),
                    "json_blob" => Some(SchemaType::Record {
                        attrs: [
                            ("inner1".into(), AttributeType::required(SchemaType::Bool)),
                            ("inner2".into(), AttributeType::required(SchemaType::String)),
                            (
                                "inner3".into(),
                                AttributeType::required(SchemaType::Record {
                                    attrs: [(
                                        "innerinner".into(),
                                        AttributeType::required(employee_ty()),
                                    )]
                                    .into_iter()
                                    .collect(),
                                }),
                            ),
                        ]
                        .into_iter()
                        .collect(),
                    }),
                    "home_ip" => Some(SchemaType::Extension {
                        name: Name::parse_unqualified_name("ipaddr").expect("valid"),
                    }),
                    "work_ip" => Some(SchemaType::Extension {
                        name: Name::parse_unqualified_name("ipaddr").expect("valid"),
                    }),
                    "trust_score" => Some(SchemaType::Extension {
                        name: Name::parse_unqualified_name("decimal").expect("valid"),
                    }),
                    "tricky" => Some(SchemaType::Record {
                        attrs: [
                            ("type".into(), AttributeType::required(SchemaType::String)),
                            ("id".into(), AttributeType::required(SchemaType::String)),
                        ]
                        .into_iter()
                        .collect(),
                    }),
>>>>>>> 7e777fc2
                    _ => None,
                },
                _ => None,
            }
        }

        fn required_attrs(&self, _entity_type: &EntityType) -> Box<dyn Iterator<Item = SmolStr>> {
            Box::new(
                [
                    "isFullTime",
                    "numDirectReports",
                    "department",
                    "manager",
                    "hr_contacts",
                    "json_blob",
                    "home_ip",
                    "work_ip",
                    "trust_score",
                ]
                .map(SmolStr::new)
                .into_iter(),
            )
        }

        fn allowed_parent_types(&self, _entity_type: &EntityType) -> HashSet<EntityType> {
            HashSet::new()
        }
    }

    /// JSON that should parse differently with and without the above schema
    #[test]
    fn with_and_without_schema() {
        let entitiesjson = json!(
            [
                {
                    "uid": { "type": "Employee", "id": "12UA45" },
                    "attrs": {
                        "isFullTime": true,
                        "numDirectReports": 3,
                        "department": "Sales",
                        "manager": { "type": "Employee", "id": "34FB87" },
                        "hr_contacts": [
                            { "type": "HR", "id": "aaaaa" },
                            { "type": "HR", "id": "bbbbb" }
                        ],
                        "json_blob": {
                            "inner1": false,
                            "inner2": "-*/",
                            "inner3": { "innerinner": { "type": "Employee", "id": "09AE76" }},
                        },
                        "home_ip": "222.222.222.101",
                        "work_ip": { "fn": "ip", "arg": "2.2.2.0/24" },
                        "trust_score": "5.7",
                        "tricky": { "type": "Employee", "id": "34FB87" }
                    },
                    "parents": []
                }
            ]
        );
        // without schema-based parsing, `home_ip` and `trust_score` are
        // strings, `manager` and `work_ip` are Records, `hr_contacts` contains
        // Records, and `json_blob.inner3.innerinner` is a Record
        let eparser: EntityJsonParser<'_, '_> =
            EntityJsonParser::new(None, Extensions::all_available(), TCComputation::ComputeNow);
        let parsed = eparser
            .from_json_value(entitiesjson.clone())
            .expect("Should parse without error");
        assert_eq!(parsed.iter().count(), 1);
        let parsed = parsed
            .entity(&r#"Employee::"12UA45""#.parse().unwrap())
            .expect("that should be the employee id");
        let home_ip = parsed.get("home_ip").expect("home_ip attr should exist");
        assert!(matches!(
            home_ip.expr_kind(),
            &ExprKind::Lit(Literal::String(_)),
        ));
        let trust_score = parsed
            .get("trust_score")
            .expect("trust_score attr should exist");
        assert!(matches!(
            trust_score.expr_kind(),
            &ExprKind::Lit(Literal::String(_)),
        ));
        let manager = parsed.get("manager").expect("manager attr should exist");
        assert!(matches!(manager.expr_kind(), &ExprKind::Record { .. }));
        let work_ip = parsed.get("work_ip").expect("work_ip attr should exist");
        assert!(matches!(work_ip.expr_kind(), &ExprKind::Record { .. }));
        let hr_contacts = parsed
            .get("hr_contacts")
            .expect("hr_contacts attr should exist");
        assert!(matches!(hr_contacts.expr_kind(), &ExprKind::Set(_)));
        let contact = {
            let ExprKind::Set(set) = hr_contacts.expr_kind() else { panic!("already checked it was Set") };
            set.iter().next().expect("should be at least one contact")
        };
        assert!(matches!(contact.expr_kind(), &ExprKind::Record { .. }));
        let json_blob = parsed
            .get("json_blob")
            .expect("json_blob attr should exist");
        let ExprKind::Record { pairs } = json_blob.expr_kind() else { panic!("expected json_blob to be a Record") };
        let (_, inner1) = pairs
            .iter()
            .find(|(k, _)| k == "inner1")
            .expect("inner1 attr should exist");
        assert!(matches!(
            inner1.expr_kind(),
            &ExprKind::Lit(Literal::Bool(_))
        ));
        let (_, inner3) = pairs
            .iter()
            .find(|(k, _)| k == "inner3")
            .expect("inner3 attr should exist");
        assert!(matches!(inner3.expr_kind(), &ExprKind::Record { .. }));
        let ExprKind::Record { pairs: innerpairs } = inner3.expr_kind() else { panic!("already checked it was Record") };
        let (_, innerinner) = innerpairs
            .iter()
            .find(|(k, _)| k == "innerinner")
            .expect("innerinner attr should exist");
        assert!(matches!(innerinner.expr_kind(), &ExprKind::Record { .. }));

        // but with schema-based parsing, we get these other types
        let eparser = EntityJsonParser::new(
            Some(&MockSchema),
            Extensions::all_available(),
            TCComputation::ComputeNow,
        );
        let parsed = eparser
            .from_json_value(entitiesjson)
            .expect("Should parse without error");
        assert_eq!(parsed.iter().count(), 1);
        let parsed = parsed
            .entity(&r#"Employee::"12UA45""#.parse().unwrap())
            .expect("that should be the employee id");
        let is_full_time = parsed
            .get("isFullTime")
            .expect("isFullTime attr should exist");
        assert_eq!(
            RestrictedExprShapeOnly::new(is_full_time.as_borrowed()),
            RestrictedExprShapeOnly::new(RestrictedExpr::val(true).as_borrowed())
        );
        let num_direct_reports = parsed
            .get("numDirectReports")
            .expect("numDirectReports attr should exist");
        assert_eq!(
            RestrictedExprShapeOnly::new(num_direct_reports.as_borrowed()),
            RestrictedExprShapeOnly::new(RestrictedExpr::val(3).as_borrowed())
        );
        let department = parsed
            .get("department")
            .expect("department attr should exist");
        assert_eq!(
            RestrictedExprShapeOnly::new(department.as_borrowed()),
            RestrictedExprShapeOnly::new(RestrictedExpr::val("Sales").as_borrowed())
        );
        let manager = parsed.get("manager").expect("manager attr should exist");
        assert_eq!(
            RestrictedExprShapeOnly::new(manager.as_borrowed()),
            RestrictedExprShapeOnly::new(
                RestrictedExpr::val("Employee::\"34FB87\"".parse::<EntityUID>().expect("valid"))
                    .as_borrowed()
            )
        );
        let hr_contacts = parsed
            .get("hr_contacts")
            .expect("hr_contacts attr should exist");
        assert!(matches!(hr_contacts.expr_kind(), &ExprKind::Set(_)));
        let contact = {
            let ExprKind::Set(set) = hr_contacts.expr_kind() else { panic!("already checked it was Set") };
            set.iter().next().expect("should be at least one contact")
        };
        assert!(matches!(
            contact.expr_kind(),
            &ExprKind::Lit(Literal::EntityUID(_))
        ));
        let json_blob = parsed
            .get("json_blob")
            .expect("json_blob attr should exist");
        let ExprKind::Record { pairs } = json_blob.expr_kind() else { panic!("expected json_blob to be a Record") };
        let (_, inner1) = pairs
            .iter()
            .find(|(k, _)| k == "inner1")
            .expect("inner1 attr should exist");
        assert!(matches!(
            inner1.expr_kind(),
            &ExprKind::Lit(Literal::Bool(_))
        ));
        let (_, inner3) = pairs
            .iter()
            .find(|(k, _)| k == "inner3")
            .expect("inner3 attr should exist");
        assert!(matches!(inner3.expr_kind(), &ExprKind::Record { .. }));
        let ExprKind::Record { pairs: innerpairs } = inner3.expr_kind() else { panic!("already checked it was Record") };
        let (_, innerinner) = innerpairs
            .iter()
            .find(|(k, _)| k == "innerinner")
            .expect("innerinner attr should exist");
        assert!(matches!(
            innerinner.expr_kind(),
            &ExprKind::Lit(Literal::EntityUID(_))
        ));
        assert_eq!(
            parsed.get("home_ip"),
            Some(&RestrictedExpr::call_extension_fn(
                Name::parse_unqualified_name("ip").expect("valid"),
                vec![RestrictedExpr::val("222.222.222.101")]
            )),
        );
        assert_eq!(
            parsed.get("work_ip"),
            Some(&RestrictedExpr::call_extension_fn(
                Name::parse_unqualified_name("ip").expect("valid"),
                vec![RestrictedExpr::val("2.2.2.0/24")]
            )),
        );
        assert_eq!(
            parsed.get("trust_score"),
            Some(&RestrictedExpr::call_extension_fn(
                Name::parse_unqualified_name("decimal").expect("valid"),
                vec![RestrictedExpr::val("5.7")]
            )),
        );
    }

    /// simple type mismatch with expected type
    #[test]
    fn type_mismatch_string_long() {
        let entitiesjson = json!(
            [
                {
                    "uid": { "type": "Employee", "id": "12UA45" },
                    "attrs": {
                        "isFullTime": true,
                        "numDirectReports": "3",
                        "department": "Sales",
                        "manager": { "type": "Employee", "id": "34FB87" },
                        "hr_contacts": [
                            { "type": "HR", "id": "aaaaa" },
                            { "type": "HR", "id": "bbbbb" }
                        ],
                        "json_blob": {
                            "inner1": false,
                            "inner2": "-*/",
                            "inner3": { "innerinner": { "type": "Employee", "id": "09AE76" }},
                        },
                        "home_ip": "222.222.222.101",
                        "work_ip": { "fn": "ip", "arg": "2.2.2.0/24" },
                        "trust_score": "5.7",
                        "tricky": { "type": "Employee", "id": "34FB87" }
                    },
                    "parents": []
                }
            ]
        );
        let eparser = EntityJsonParser::new(
            Some(&MockSchema),
            Extensions::all_available(),
            TCComputation::ComputeNow,
        );
        let err = eparser
            .from_json_value(entitiesjson)
            .expect_err("should fail due to type mismatch on numDirectReports");
        assert!(
            err.to_string().contains(r#"In attribute "numDirectReports" on Employee::"12UA45", type mismatch: attribute was expected to have type long, but actually has type string"#),
            "actual error message was {}",
            err
        );
    }

    /// another simple type mismatch with expected type
    #[test]
    fn type_mismatch_entity_record() {
        let entitiesjson = json!(
            [
                {
                    "uid": { "type": "Employee", "id": "12UA45" },
                    "attrs": {
                        "isFullTime": true,
                        "numDirectReports": 3,
                        "department": "Sales",
                        "manager": "34FB87",
                        "hr_contacts": [
                            { "type": "HR", "id": "aaaaa" },
                            { "type": "HR", "id": "bbbbb" }
                        ],
                        "json_blob": {
                            "inner1": false,
                            "inner2": "-*/",
                            "inner3": { "innerinner": { "type": "Employee", "id": "09AE76" }},
                        },
                        "home_ip": "222.222.222.101",
                        "work_ip": { "fn": "ip", "arg": "2.2.2.0/24" },
                        "trust_score": "5.7",
                        "tricky": { "type": "Employee", "id": "34FB87" }
                    },
                    "parents": []
                }
            ]
        );
        let eparser = EntityJsonParser::new(
            Some(&MockSchema),
            Extensions::all_available(),
            TCComputation::ComputeNow,
        );
        let err = eparser
            .from_json_value(entitiesjson)
            .expect_err("should fail due to type mismatch on manager");
        assert!(
            err.to_string()
                .contains(r#"In attribute "manager" on Employee::"12UA45", expected a literal entity reference, but got "34FB87""#),
            "actual error message was {}",
            err
        );
    }

    /// type mismatch where we expect a set and get just a single element
    #[test]
    fn type_mismatch_set_element() {
        let entitiesjson = json!(
            [
                {
                    "uid": { "type": "Employee", "id": "12UA45" },
                    "attrs": {
                        "isFullTime": true,
                        "numDirectReports": 3,
                        "department": "Sales",
                        "manager": { "type": "Employee", "id": "34FB87" },
                        "hr_contacts": { "type": "HR", "id": "aaaaa" },
                        "json_blob": {
                            "inner1": false,
                            "inner2": "-*/",
                            "inner3": { "innerinner": { "type": "Employee", "id": "09AE76" }},
                        },
                        "home_ip": "222.222.222.101",
                        "work_ip": { "fn": "ip", "arg": "2.2.2.0/24" },
                        "trust_score": "5.7",
                        "tricky": { "type": "Employee", "id": "34FB87" }
                    },
                    "parents": []
                }
            ]
        );
        let eparser = EntityJsonParser::new(
            Some(&MockSchema),
            Extensions::all_available(),
            TCComputation::ComputeNow,
        );
        let err = eparser
            .from_json_value(entitiesjson)
            .expect_err("should fail due to type mismatch on hr_contacts");
        assert!(
            err.to_string().contains(r#"In attribute "hr_contacts" on Employee::"12UA45", type mismatch: attribute was expected to have type (set of (entity of type HR)), but actually has type record"#),
            "actual error message was {}",
            err
        );
    }

    /// type mismatch where we just get the wrong entity type
    #[test]
    fn type_mismatch_entity_types() {
        let entitiesjson = json!(
            [
                {
                    "uid": { "type": "Employee", "id": "12UA45" },
                    "attrs": {
                        "isFullTime": true,
                        "numDirectReports": 3,
                        "department": "Sales",
                        "manager": { "type": "HR", "id": "34FB87" },
                        "hr_contacts": [
                            { "type": "HR", "id": "aaaaa" },
                            { "type": "HR", "id": "bbbbb" }
                        ],
                        "json_blob": {
                            "inner1": false,
                            "inner2": "-*/",
                            "inner3": { "innerinner": { "type": "Employee", "id": "09AE76" }},
                        },
                        "home_ip": "222.222.222.101",
                        "work_ip": { "fn": "ip", "arg": "2.2.2.0/24" },
                        "trust_score": "5.7",
                        "tricky": { "type": "Employee", "id": "34FB87" }
                    },
                    "parents": []
                }
            ]
        );
        let eparser = EntityJsonParser::new(
            Some(&MockSchema),
            Extensions::all_available(),
            TCComputation::ComputeNow,
        );
        let err = eparser
            .from_json_value(entitiesjson)
            .expect_err("should fail due to type mismatch on manager");
        assert!(
            err.to_string().contains(r#"In attribute "manager" on Employee::"12UA45", type mismatch: attribute was expected to have type (entity of type Employee), but actually has type (entity of type HR)"#),
            "actual error message was {}",
            err
        );
    }

    /// type mismatch where we're expecting an extension type and get a
    /// different extension type
    #[test]
    fn type_mismatch_extension_types() {
        let entitiesjson = json!(
            [
                {
                    "uid": { "type": "Employee", "id": "12UA45" },
                    "attrs": {
                        "isFullTime": true,
                        "numDirectReports": 3,
                        "department": "Sales",
                        "manager": { "type": "Employee", "id": "34FB87" },
                        "hr_contacts": [
                            { "type": "HR", "id": "aaaaa" },
                            { "type": "HR", "id": "bbbbb" }
                        ],
                        "json_blob": {
                            "inner1": false,
                            "inner2": "-*/",
                            "inner3": { "innerinner": { "type": "Employee", "id": "09AE76" }},
                        },
                        "home_ip": { "fn": "decimal", "arg": "3.33" },
                        "work_ip": { "fn": "ip", "arg": "2.2.2.0/24" },
                        "trust_score": "5.7",
                        "tricky": { "type": "Employee", "id": "34FB87" }
                    },
                    "parents": []
                }
            ]
        );
        let eparser = EntityJsonParser::new(
            Some(&MockSchema),
            Extensions::all_available(),
            TCComputation::ComputeNow,
        );
        let err = eparser
            .from_json_value(entitiesjson)
            .expect_err("should fail due to type mismatch on home_ip");
        assert!(
            err.to_string().contains(r#"In attribute "home_ip" on Employee::"12UA45", type mismatch: attribute was expected to have type ipaddr, but actually has type decimal"#),
            "actual error message was {}",
            err
        );
    }

    #[test]
    fn missing_record_attr() {
        // missing a record attribute entirely
        let entitiesjson = json!(
            [
                {
                    "uid": { "type": "Employee", "id": "12UA45" },
                    "attrs": {
                        "isFullTime": true,
                        "numDirectReports": 3,
                        "department": "Sales",
                        "manager": { "type": "Employee", "id": "34FB87" },
                        "hr_contacts": [
                            { "type": "HR", "id": "aaaaa" },
                            { "type": "HR", "id": "bbbbb" }
                        ],
                        "json_blob": {
                            "inner1": false,
                            "inner3": { "innerinner": { "type": "Employee", "id": "09AE76" }},
                        },
                        "home_ip": "222.222.222.101",
                        "work_ip": { "fn": "ip", "arg": "2.2.2.0/24" },
                        "trust_score": "5.7",
                        "tricky": { "type": "Employee", "id": "34FB87" }
                    },
                    "parents": []
                }
            ]
        );
        let eparser = EntityJsonParser::new(
            Some(&MockSchema),
            Extensions::all_available(),
            TCComputation::ComputeNow,
        );
        let err = eparser
            .from_json_value(entitiesjson)
            .expect_err("should fail due to missing attribute \"inner2\"");
        assert!(
            err.to_string().contains(r#"In attribute "json_blob" on Employee::"12UA45", expected the record to have an attribute "inner2", but it didn't"#),
            "actual error message was {}",
            err
        );
    }

    /// record attribute has the wrong type
    #[test]
    fn type_mismatch_in_record_attr() {
        let entitiesjson = json!(
            [
                {
                    "uid": { "type": "Employee", "id": "12UA45" },
                    "attrs": {
                        "isFullTime": true,
                        "numDirectReports": 3,
                        "department": "Sales",
                        "manager": { "type": "Employee", "id": "34FB87" },
                        "hr_contacts": [
                            { "type": "HR", "id": "aaaaa" },
                            { "type": "HR", "id": "bbbbb" }
                        ],
                        "json_blob": {
                            "inner1": 33,
                            "inner2": "-*/",
                            "inner3": { "innerinner": { "type": "Employee", "id": "09AE76" }},
                        },
                        "home_ip": "222.222.222.101",
                        "work_ip": { "fn": "ip", "arg": "2.2.2.0/24" },
                        "trust_score": "5.7",
                        "tricky": { "type": "Employee", "id": "34FB87" }
                    },
                    "parents": []
                }
            ]
        );
        let eparser = EntityJsonParser::new(
            Some(&MockSchema),
            Extensions::all_available(),
            TCComputation::ComputeNow,
        );
        let err = eparser
            .from_json_value(entitiesjson)
            .expect_err("should fail due to type mismatch on attribute \"inner1\"");
        assert!(
            err.to_string().contains(r#"In attribute "json_blob" on Employee::"12UA45", type mismatch: attribute was expected to have type record with attributes: "#),
            "actual error message was {}",
            err
        );

        let entitiesjson = json!(
            [
                {
                    "uid": { "__entity": { "type": "Employee", "id": "12UA45" } },
                    "attrs": {
                        "isFullTime": true,
                        "numDirectReports": 3,
                        "department": "Sales",
                        "manager": { "__entity": { "type": "Employee", "id": "34FB87" } },
                        "hr_contacts": [
                            { "type": "HR", "id": "aaaaa" },
                            { "type": "HR", "id": "bbbbb" }
                        ],
                        "json_blob": {
                            "inner1": false,
                            "inner2": "-*/",
                            "inner3": { "innerinner": { "type": "Employee", "id": "09AE76" }},
                        },
                        "home_ip": { "__extn": { "fn": "ip", "arg": "222.222.222.101" } },
                        "work_ip": { "__extn": { "fn": "ip", "arg": "2.2.2.0/24" } },
                        "trust_score": { "__extn": { "fn": "decimal", "arg": "5.7" } },
                        "tricky": { "type": "Employee", "id": "34FB87" }
                    },
                    "parents": []
                }
            ]
        );
        let _ = eparser
            .from_json_value(entitiesjson)
            .expect("this version with explicit __entity and __extn escapes should also pass");
    }

    /// unexpected record attribute
    #[test]
    fn unexpected_record_attr() {
        let entitiesjson = json!(
            [
                {
                    "uid": { "type": "Employee", "id": "12UA45" },
                    "attrs": {
                        "isFullTime": true,
                        "numDirectReports": 3,
                        "department": "Sales",
                        "manager": { "type": "Employee", "id": "34FB87" },
                        "hr_contacts": [
                            { "type": "HR", "id": "aaaaa" },
                            { "type": "HR", "id": "bbbbb" }
                        ],
                        "json_blob": {
                            "inner1": false,
                            "inner2": "-*/",
                            "inner3": { "innerinner": { "type": "Employee", "id": "09AE76" }},
                            "inner4": "wat?"
                        },
                        "home_ip": "222.222.222.101",
                        "work_ip": { "fn": "ip", "arg": "2.2.2.0/24" },
                        "trust_score": "5.7",
                        "tricky": { "type": "Employee", "id": "34FB87" }
                    },
                    "parents": []
                }
            ]
        );
        let eparser = EntityJsonParser::new(
            Some(&MockSchema),
            Extensions::all_available(),
            TCComputation::ComputeNow,
        );
        let err = eparser
            .from_json_value(entitiesjson)
            .expect_err("should fail due to unexpected attribute \"inner4\"");
        assert!(
            err.to_string().contains(r#"In attribute "json_blob" on Employee::"12UA45", record attribute "inner4" shouldn't exist"#),
            "actual error message was {}",
            err
        );
    }

    /// entity is missing a required attribute
    #[test]
    fn missing_required_attr() {
        let entitiesjson = json!(
            [
                {
                    "uid": { "type": "Employee", "id": "12UA45" },
                    "attrs": {
                        "isFullTime": true,
                        "department": "Sales",
                        "manager": { "type": "Employee", "id": "34FB87" },
                        "hr_contacts": [
                            { "type": "HR", "id": "aaaaa" },
                            { "type": "HR", "id": "bbbbb" }
                        ],
                        "json_blob": {
                            "inner1": false,
                            "inner2": "-*/",
                            "inner3": { "innerinner": { "type": "Employee", "id": "09AE76" }},
                        },
                        "home_ip": "222.222.222.101",
                        "work_ip": { "fn": "ip", "arg": "2.2.2.0/24" },
                        "trust_score": "5.7",
                        "tricky": { "type": "Employee", "id": "34FB87" }
                    },
                    "parents": []
                }
            ]
        );
        let eparser = EntityJsonParser::new(
            Some(&MockSchema),
            Extensions::all_available(),
            TCComputation::ComputeNow,
        );
        let err = eparser
            .from_json_value(entitiesjson)
            .expect_err("should fail due to missing attribute \"numDirectReports\"");
        assert!(
            err.to_string().contains(r#"Expected Employee::"12UA45" to have an attribute "numDirectReports", but it didn't"#),
            "actual error message was {}",
            err
        );
    }

    /// unexpected entity attribute
    #[test]
    fn unexpected_entity_attr() {
        let entitiesjson = json!(
            [
                {
                    "uid": { "type": "Employee", "id": "12UA45" },
                    "attrs": {
                        "isFullTime": true,
                        "numDirectReports": 3,
                        "department": "Sales",
                        "manager": { "type": "Employee", "id": "34FB87" },
                        "hr_contacts": [
                            { "type": "HR", "id": "aaaaa" },
                            { "type": "HR", "id": "bbbbb" }
                        ],
                        "json_blob": {
                            "inner1": false,
                            "inner2": "-*/",
                            "inner3": { "innerinner": { "type": "Employee", "id": "09AE76" }},
                        },
                        "home_ip": "222.222.222.101",
                        "work_ip": { "fn": "ip", "arg": "2.2.2.0/24" },
                        "trust_score": "5.7",
                        "tricky": { "type": "Employee", "id": "34FB87" },
                        "wat": "???",
                    },
                    "parents": []
                }
            ]
        );
        let eparser = EntityJsonParser::new(
            Some(&MockSchema),
            Extensions::all_available(),
            TCComputation::ComputeNow,
        );
        let err = eparser
            .from_json_value(entitiesjson)
            .expect_err("should fail due to unexpected attribute \"wat\"");
        assert!(
            err.to_string().contains(
                r#"Attribute "wat" on Employee::"12UA45" shouldn't exist according to the schema"#
            ),
            "actual error message was {}",
            err
        );
    }

    /// Test that involves parents of wrong types
    #[test]
    fn parents_wrong_type() {
        let entitiesjson = json!(
            [
                {
                    "uid": { "type": "Employee", "id": "12UA45" },
                    "attrs": {
                        "isFullTime": true,
                        "numDirectReports": 3,
                        "department": "Sales",
                        "manager": { "type": "Employee", "id": "34FB87" },
                        "hr_contacts": [
                            { "type": "HR", "id": "aaaaa" },
                            { "type": "HR", "id": "bbbbb" }
                        ],
                        "json_blob": {
                            "inner1": false,
                            "inner2": "-*/",
                            "inner3": { "innerinner": { "type": "Employee", "id": "09AE76" }},
                        },
                        "home_ip": "222.222.222.101",
                        "work_ip": { "fn": "ip", "arg": "2.2.2.0/24" },
                        "trust_score": "5.7",
                        "tricky": { "type": "Employee", "id": "34FB87" }
                    },
                    "parents": [
                        { "type": "Employee", "id": "34FB87" }
                    ]
                }
            ]
        );
        let eparser = EntityJsonParser::new(
            Some(&MockSchema),
            Extensions::all_available(),
            TCComputation::ComputeNow,
        );
        let err = eparser
            .from_json_value(entitiesjson)
            .expect_err("should fail due to incorrect parent type");
        assert!(
            err.to_string().contains(
                r#"Employee::"12UA45" is not allowed to have a parent of type Employee according to the schema"#
            ),
            "actual error message was {}",
            err
        );
    }

    /// Test that involves namespaced entity types
    #[test]
    fn namespaces() {
        struct MockSchema;
        impl Schema for MockSchema {
            fn attr_type(&self, entity_type: &EntityType, attr: &str) -> Option<SchemaType> {
                match entity_type.to_string().as_str() {
                    "XYZCorp::Employee" => match attr {
                        "isFullTime" => Some(SchemaType::Bool),
                        "department" => Some(SchemaType::String),
                        "manager" => Some(SchemaType::Entity {
                            ty: EntityType::Concrete("XYZCorp::Employee".parse().expect("valid")),
                        }),
                        _ => None,
                    },
                    _ => None,
                }
            }

            fn required_attrs(
                &self,
                _entity_type: &EntityType,
            ) -> Box<dyn Iterator<Item = SmolStr>> {
                Box::new(
                    ["isFullTime", "department", "manager"]
                        .map(SmolStr::new)
                        .into_iter(),
                )
            }

            fn allowed_parent_types(&self, _entity_type: &EntityType) -> HashSet<EntityType> {
                HashSet::new()
            }
        }

        let entitiesjson = json!(
            [
                {
                    "uid": { "type": "XYZCorp::Employee", "id": "12UA45" },
                    "attrs": {
                        "isFullTime": true,
                        "department": "Sales",
                        "manager": { "type": "XYZCorp::Employee", "id": "34FB87" }
                    },
                    "parents": []
                }
            ]
        );
        let eparser = EntityJsonParser::new(
            Some(&MockSchema),
            Extensions::all_available(),
            TCComputation::ComputeNow,
        );
        let parsed = eparser
            .from_json_value(entitiesjson)
            .expect("Should parse without error");
        assert_eq!(parsed.iter().count(), 1);
        let parsed = parsed
            .entity(&r#"XYZCorp::Employee::"12UA45""#.parse().unwrap())
            .expect("that should be the employee type and id");
        let is_full_time = parsed
            .get("isFullTime")
            .expect("isFullTime attr should exist");
        assert_eq!(
            RestrictedExprShapeOnly::new(is_full_time.as_borrowed()),
            RestrictedExprShapeOnly::new(RestrictedExpr::val(true).as_borrowed())
        );
        let department = parsed
            .get("department")
            .expect("department attr should exist");
        assert_eq!(
            RestrictedExprShapeOnly::new(department.as_borrowed()),
            RestrictedExprShapeOnly::new(RestrictedExpr::val("Sales").as_borrowed())
        );
        let manager = parsed.get("manager").expect("manager attr should exist");
        assert_eq!(
            RestrictedExprShapeOnly::new(manager.as_borrowed()),
            RestrictedExprShapeOnly::new(
                RestrictedExpr::val(
                    "XYZCorp::Employee::\"34FB87\""
                        .parse::<EntityUID>()
                        .expect("valid")
                )
                .as_borrowed()
            )
        );

        let entitiesjson = json!(
            [
                {
                    "uid": { "type": "XYZCorp::Employee", "id": "12UA45" },
                    "attrs": {
                        "isFullTime": true,
                        "department": "Sales",
                        "manager": { "type": "Employee", "id": "34FB87" }
                    },
                    "parents": []
                }
            ]
        );

        let err = eparser
            .from_json_value(entitiesjson)
            .expect_err("should fail due to manager being wrong entity type (missing namespace)");
        assert!(
            err.to_string().contains(r#"In attribute "manager" on XYZCorp::Employee::"12UA45", type mismatch: attribute was expected to have type (entity of type XYZCorp::Employee), but actually has type (entity of type Employee)"#),
            "actual error message was {}",
            err
        );
    }
}<|MERGE_RESOLUTION|>--- conflicted
+++ resolved
@@ -803,73 +803,6 @@
     use crate::extensions::Extensions;
     use serde_json::json;
     use smol_str::SmolStr;
-<<<<<<< HEAD
-
-    /// Simple test that exercises a variety of attribute types.
-    #[test]
-    fn attr_types() {
-        struct MockSchema;
-        impl Schema for MockSchema {
-            fn attr_type(&self, entity_type: &EntityType, attr: &str) -> Option<SchemaType> {
-                let employee_ty = || SchemaType::Entity {
-                    ty: EntityType::Concrete(
-                        Name::parse_unqualified_name("Employee").expect("valid"),
-                    ),
-                };
-                let hr_ty = || SchemaType::Entity {
-                    ty: EntityType::Concrete(Name::parse_unqualified_name("HR").expect("valid")),
-                };
-                match entity_type.to_string().as_str() {
-                    "Employee" => match attr {
-                        "isFullTime" => Some(SchemaType::Bool),
-                        "numDirectReports" => Some(SchemaType::Long {
-                            min: i64::MIN,
-                            max: i64::MAX,
-                        }),
-                        "department" => Some(SchemaType::String),
-                        "manager" => Some(employee_ty()),
-                        "hr_contacts" => Some(SchemaType::Set {
-                            element_ty: Box::new(hr_ty()),
-                        }),
-                        "json_blob" => Some(SchemaType::Record {
-                            attrs: [
-                                ("inner1".into(), AttributeType::required(SchemaType::Bool)),
-                                ("inner2".into(), AttributeType::required(SchemaType::String)),
-                                (
-                                    "inner3".into(),
-                                    AttributeType::required(SchemaType::Record {
-                                        attrs: [(
-                                            "innerinner".into(),
-                                            AttributeType::required(employee_ty()),
-                                        )]
-                                        .into_iter()
-                                        .collect(),
-                                    }),
-                                ),
-                            ]
-                            .into_iter()
-                            .collect(),
-                        }),
-                        "home_ip" => Some(SchemaType::Extension {
-                            name: Name::parse_unqualified_name("ipaddr").expect("valid"),
-                        }),
-                        "work_ip" => Some(SchemaType::Extension {
-                            name: Name::parse_unqualified_name("ipaddr").expect("valid"),
-                        }),
-                        "trust_score" => Some(SchemaType::Extension {
-                            name: Name::parse_unqualified_name("decimal").expect("valid"),
-                        }),
-                        "tricky" => Some(SchemaType::Record {
-                            attrs: [
-                                ("type".into(), AttributeType::required(SchemaType::String)),
-                                ("id".into(), AttributeType::required(SchemaType::String)),
-                            ]
-                            .into_iter()
-                            .collect(),
-                        }),
-                        _ => None,
-                    },
-=======
     use std::collections::HashSet;
 
     /// Mock schema impl used for these tests
@@ -885,7 +818,10 @@
             match entity_type.to_string().as_str() {
                 "Employee" => match attr {
                     "isFullTime" => Some(SchemaType::Bool),
-                    "numDirectReports" => Some(SchemaType::Long),
+                    "numDirectReports" => Some(SchemaType::Long {
+                            min: i64::MIN,
+                            max: i64::MAX,
+                        }),
                     "department" => Some(SchemaType::String),
                     "manager" => Some(employee_ty()),
                     "hr_contacts" => Some(SchemaType::Set {
@@ -927,7 +863,6 @@
                         .into_iter()
                         .collect(),
                     }),
->>>>>>> 7e777fc2
                     _ => None,
                 },
                 _ => None,

/*
 * Copyright 2022-2023 Amazon.com, Inc. or its affiliates. All Rights Reserved.
 *
 * Licensed under the Apache License, Version 2.0 (the "License");
 * you may not use this file except in compliance with the License.
 * You may obtain a copy of the License at
 *
 *      https://www.apache.org/licenses/LICENSE-2.0
 *
 * Unless required by applicable law or agreed to in writing, software
 * distributed under the License is distributed on an "AS IS" BASIS,
 * WITHOUT WARRANTIES OR CONDITIONS OF ANY KIND, either express or implied.
 * See the License for the specific language governing permissions and
 * limitations under the License.
 */

use std::collections::HashSet;

use cedar_policy_core::{
    ast::{EntityUID, Name},
    parser::err::ParseError,
    transitive_closure,
};
use itertools::Itertools;
use thiserror::Error;

#[derive(Debug, Error)]
pub enum SchemaError {
    /// Errors loading and parsing schema files
    #[error("JSON Schema file could not be parsed: {0}")]
    ParseFileFormat(serde_json::Error),
    /// Errors occurring while computing or enforcing transitive closure on
    /// action id hierarchy.
    #[error("Transitive closure error on action hierarchy: {0}")]
    ActionTransitiveClosureError(Box<transitive_closure::Err<EntityUID>>),
    /// Errors occurring while computing or enforcing transitive closure on
    /// entity type hierarchy.
    #[error("Transitive closure error on entity hierarchy: {0}")]
    EntityTransitiveClosureError(transitive_closure::Err<Name>),
    /// Error generated when processing a schema file that uses features which
    /// are not yet supported by the implementation.
    #[error("Unsupported feature used in schema: {0}")]
    UnsupportedSchemaFeature(UnsupportedFeature),
    /// Undeclared entity type(s) used in an entity type's memberOf field, an
    /// action's appliesTo fields, or an attribute type in a context or entity
    /// attributes record. Entity types are reported fully qualified, including
    /// any implicit or explicit namespaces.
    #[error("Undeclared entity types: {0:?}")]
    UndeclaredEntityTypes(HashSet<String>),
    /// Undeclared action(s) used in an action's memberOf field.
    #[error("Undeclared actions: {0:?}")]
    UndeclaredActions(HashSet<String>),
    /// Undeclared type used in entity or context attributes.
    #[error("Undeclared common types: {0:?}")]
    UndeclaredCommonType(HashSet<String>),
    /// Duplicate specifications for an entity type. Argument is the name of
    /// the duplicate entity type.
    #[error("Duplicate entity type {0}")]
    DuplicateEntityType(String),
    /// Duplicate specifications for an action. Argument is the name of the
    /// duplicate action.
    #[error("Duplicate action {0}")]
    DuplicateAction(String),
    /// Duplicate specification for a reusable type declaration.
    #[error("Duplicate common type {0}")]
    DuplicateCommonType(String),
    /// Cycle in the schema's action hierarchy.
    #[error("Cycle in action hierarchy")]
    CycleInActionHierarchy,
    /// Parse errors occurring while parsing an entity type.
    #[error("Parse error in entity type: {}", Self::format_parse_errs(.0))]
    EntityTypeParseError(Vec<ParseError>),
    /// Parse errors occurring while parsing a namespace identifier.
    #[error("Parse error in namespace identifier: {}", Self::format_parse_errs(.0))]
    NamespaceParseError(Vec<ParseError>),
    /// Parse errors occurring while parsing an extension type.
    #[error("Parse error in extension type: {}", Self::format_parse_errs(.0))]
    ExtensionTypeParseError(Vec<ParseError>),
    /// Parse errors occurring while parsing the name of one of reusable
    /// declared types.
    #[error("Parse error in common type identifier: {}", Self::format_parse_errs(.0))]
    CommonTypeParseError(Vec<ParseError>),
    /// The schema file included an entity type `Action` in the entity type
    /// list. The `Action` entity type is always implicitly declared, and it
    /// cannot currently have attributes or be in any groups, so there is no
    /// purposes in adding an explicit entry.
    #[error("Entity type `Action` declared in `entityTypes` list")]
    ActionEntityTypeDeclared,
    /// One or more action entities are declared with `attributes`, but this is
    /// not currently supported.
    #[error("Actions declared with `attributes`: [{}]", .0.iter().join(", "))]
    ActionEntityAttributes(Vec<String>),
    #[error("An entity shape or action context is declared with a type other than `Record`")]
    ContextOrShapeNotRecord,
    /// An Action Entity (transitively) has an attribute that is an empty set
    #[error("An action entity has an attribute that is an empty set")]
    ActionEntityAttributeEmptySet,
    /// An Action Entity (transitively) has an attribute of unsupported type (ExprEscape, EntityEscape or ExtnEscape)
    #[error("An action entity has attribute with unsupported type: (escaped expression, entity or extension)")]
    ActionEntityAttributeUnsupportedType,
    /// Malformed bounds information on a declaration of type `Long`.
    MalformedLongBounds,
}

impl From<transitive_closure::Err<EntityUID>> for SchemaError {
    fn from(e: transitive_closure::Err<EntityUID>) -> Self {
        // we use code in transitive_closure to check for cycles in the action
        // hierarchy, but in case of an error we want to report the more descriptive
        // CycleInActionHierarchy instead of ActionTransitiveClosureError
        match e {
            transitive_closure::Err::TCEnforcementError { .. } => {
                SchemaError::ActionTransitiveClosureError(Box::new(e))
            }
            transitive_closure::Err::HasCycle { .. } => SchemaError::CycleInActionHierarchy,
        }
    }
}

impl From<serde_json::Error> for SchemaError {
    fn from(e: serde_json::Error) -> Self {
        SchemaError::ParseFileFormat(e)
    }
}

impl From<transitive_closure::Err<Name>> for SchemaError {
    fn from(e: transitive_closure::Err<Name>) -> Self {
        SchemaError::EntityTransitiveClosureError(e)
    }
}

pub type Result<T> = std::result::Result<T, SchemaError>;

impl SchemaError {
    fn format_parse_errs(errs: &[ParseError]) -> String {
<<<<<<< HEAD
        errs.iter()
            .map(|e| e.to_string())
            .collect::<Vec<_>>()
            .join(", ")
    }
}

impl std::fmt::Display for SchemaError {
    fn fmt(&self, f: &mut std::fmt::Formatter<'_>) -> std::fmt::Result {
        match self {
            SchemaError::ParseFileFormat(e) => {
                write!(f, "JSON Schema file could not be parsed: {e}")
            }
            SchemaError::ActionTransitiveClosureError(e) => {
                write!(f, "Transitive closure error on action hierarchy: {}", e)
            }
            SchemaError::EntityTransitiveClosureError(e) => {
                write!(f, "Transitive closure error on entity hierarchy: {}", e)
            }
            SchemaError::UnsupportedSchemaFeature(feat) => {
                write!(f, "Unsupported feature used in schema: {feat}")
            }
            SchemaError::UndeclaredEntityTypes(e) => {
                write!(f, "Undeclared entity types: {:?}", e)
            }
            SchemaError::UndeclaredActions(a) => {
                write!(f, "Undeclared actions {:?}", a)
            }
            SchemaError::UndeclaredCommonType(t) => {
                write!(f, "Undeclared common types {:?}", t)
            }
            SchemaError::DuplicateEntityType(e) => {
                write!(f, "Duplicate entity type {e}")
            }
            SchemaError::DuplicateAction(a) => {
                write!(f, "Duplicate action {}", a)
            }
            SchemaError::DuplicateCommonType(t) => {
                write!(f, "Duplicate common type {t}")
            }
            SchemaError::CycleInActionHierarchy => {
                write!(f, "Cycle in action hierarchy")
            }
            SchemaError::EntityTypeParseError(parse_errs) => {
                write!(
                    f,
                    "Parse error in entity type: {}",
                    Self::format_parse_errs(parse_errs),
                )
            }
            SchemaError::NamespaceParseError(parse_errs) => {
                write!(
                    f,
                    "Parse error in namespace identifier: {}",
                    Self::format_parse_errs(parse_errs),
                )
            }
            SchemaError::CommonTypeParseError(parse_errs) => {
                write!(
                    f,
                    "Parse error in common type identifier: {}",
                    Self::format_parse_errs(parse_errs),
                )
            }
            SchemaError::ExtensionTypeParseError(parse_errs) => {
                write!(
                    f,
                    "Parse error in extension type: {}",
                    Self::format_parse_errs(parse_errs),
                )
            }
            SchemaError::ActionEntityTypeDeclared => {
                write!(f, "Entity type `Action` declared in `entityTypes` list.")
            }
            SchemaError::ActionEntityAttributes(actions) => {
                write!(
                    f,
                    "Actions declared with `attributes`: [{}]",
                    actions.iter().join(", ")
                )
            }
            SchemaError::ContextOrShapeNotRecord => {
                write!(
                    f,
                    "An entity shape or action context is declared with a type other than `Record`"
                )
            }
            SchemaError::ActionEntityAttributeEmptySet => {
                write!(f, "An action entity has an attribute that is an empty set")
            }
            SchemaError::ActionEntityAttributeUnsupportedType => {
                write!(
                    f,
                    "An action entity has attribute with unsupported type: (escaped expression, entity or extension)"
                )
            }
            SchemaError::MalformedLongBounds => {
                write!(
                    f,
                    "Malformed bounds information on a declaration of type `Long`."
                )
            }
        }
=======
        errs.iter().map(|e| e.to_string()).join(", ")
>>>>>>> 7e777fc2
    }
}

#[derive(Debug)]
pub enum UnsupportedFeature {
    OpenRecordsAndEntities,
}

impl std::fmt::Display for UnsupportedFeature {
    fn fmt(&self, f: &mut std::fmt::Formatter<'_>) -> std::fmt::Result {
        match self {
            UnsupportedFeature::OpenRecordsAndEntities => write!(
                f,
                "Records and entities with additional attributes are not yet implemented."
            ),
        }
    }
}<|MERGE_RESOLUTION|>--- conflicted
+++ resolved
@@ -99,6 +99,7 @@
     #[error("An action entity has attribute with unsupported type: (escaped expression, entity or extension)")]
     ActionEntityAttributeUnsupportedType,
     /// Malformed bounds information on a declaration of type `Long`.
+    #[error("Malformed bounds information on a declaration of type `Long`")]
     MalformedLongBounds,
 }
 
@@ -132,113 +133,7 @@
 
 impl SchemaError {
     fn format_parse_errs(errs: &[ParseError]) -> String {
-<<<<<<< HEAD
-        errs.iter()
-            .map(|e| e.to_string())
-            .collect::<Vec<_>>()
-            .join(", ")
-    }
-}
-
-impl std::fmt::Display for SchemaError {
-    fn fmt(&self, f: &mut std::fmt::Formatter<'_>) -> std::fmt::Result {
-        match self {
-            SchemaError::ParseFileFormat(e) => {
-                write!(f, "JSON Schema file could not be parsed: {e}")
-            }
-            SchemaError::ActionTransitiveClosureError(e) => {
-                write!(f, "Transitive closure error on action hierarchy: {}", e)
-            }
-            SchemaError::EntityTransitiveClosureError(e) => {
-                write!(f, "Transitive closure error on entity hierarchy: {}", e)
-            }
-            SchemaError::UnsupportedSchemaFeature(feat) => {
-                write!(f, "Unsupported feature used in schema: {feat}")
-            }
-            SchemaError::UndeclaredEntityTypes(e) => {
-                write!(f, "Undeclared entity types: {:?}", e)
-            }
-            SchemaError::UndeclaredActions(a) => {
-                write!(f, "Undeclared actions {:?}", a)
-            }
-            SchemaError::UndeclaredCommonType(t) => {
-                write!(f, "Undeclared common types {:?}", t)
-            }
-            SchemaError::DuplicateEntityType(e) => {
-                write!(f, "Duplicate entity type {e}")
-            }
-            SchemaError::DuplicateAction(a) => {
-                write!(f, "Duplicate action {}", a)
-            }
-            SchemaError::DuplicateCommonType(t) => {
-                write!(f, "Duplicate common type {t}")
-            }
-            SchemaError::CycleInActionHierarchy => {
-                write!(f, "Cycle in action hierarchy")
-            }
-            SchemaError::EntityTypeParseError(parse_errs) => {
-                write!(
-                    f,
-                    "Parse error in entity type: {}",
-                    Self::format_parse_errs(parse_errs),
-                )
-            }
-            SchemaError::NamespaceParseError(parse_errs) => {
-                write!(
-                    f,
-                    "Parse error in namespace identifier: {}",
-                    Self::format_parse_errs(parse_errs),
-                )
-            }
-            SchemaError::CommonTypeParseError(parse_errs) => {
-                write!(
-                    f,
-                    "Parse error in common type identifier: {}",
-                    Self::format_parse_errs(parse_errs),
-                )
-            }
-            SchemaError::ExtensionTypeParseError(parse_errs) => {
-                write!(
-                    f,
-                    "Parse error in extension type: {}",
-                    Self::format_parse_errs(parse_errs),
-                )
-            }
-            SchemaError::ActionEntityTypeDeclared => {
-                write!(f, "Entity type `Action` declared in `entityTypes` list.")
-            }
-            SchemaError::ActionEntityAttributes(actions) => {
-                write!(
-                    f,
-                    "Actions declared with `attributes`: [{}]",
-                    actions.iter().join(", ")
-                )
-            }
-            SchemaError::ContextOrShapeNotRecord => {
-                write!(
-                    f,
-                    "An entity shape or action context is declared with a type other than `Record`"
-                )
-            }
-            SchemaError::ActionEntityAttributeEmptySet => {
-                write!(f, "An action entity has an attribute that is an empty set")
-            }
-            SchemaError::ActionEntityAttributeUnsupportedType => {
-                write!(
-                    f,
-                    "An action entity has attribute with unsupported type: (escaped expression, entity or extension)"
-                )
-            }
-            SchemaError::MalformedLongBounds => {
-                write!(
-                    f,
-                    "Malformed bounds information on a declaration of type `Long`."
-                )
-            }
-        }
-=======
         errs.iter().map(|e| e.to_string()).join(", ")
->>>>>>> 7e777fc2
     }
 }
 

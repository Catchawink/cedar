[package]
name = "cedar-policy-cli"
edition = "2021"

version = "3.0.0"
license = "Apache-2.0"
categories = ["compilers", "config"]
description = "CLI interface for the Cedar Policy language."
keywords = ["cedar", "authorization", "policy", "security"]
homepage = "https://cedarpolicy.com"
repository = "https://github.com/cedar-policy/cedar"

[dependencies]
<<<<<<< HEAD
cedar-policy = { version = "=2.3.0", path = "../cedar-policy" }
cedar-policy-validator = { version = "=2.3.0", path = "../cedar-policy-validator" }
cedar-policy-formatter = { version = "=2.3.0", path = "../cedar-policy-formatter" }
=======
cedar-policy = { version = "=3.0.0", path = "../cedar-policy" }
cedar-policy-formatter = { version = "=3.0.0", path = "../cedar-policy-formatter" }
>>>>>>> 5b49902b
clap = { version = "4", features = ["derive", "env"] }
serde = { version = "1.0", features = ["derive"] }
serde_json = "1.0"
miette = { version = "5.9.0", features = ["fancy"] }
thiserror = "1.0"

[features]
default = []
experimental = ["partial-validate"]
partial-validate = ["cedar-policy/partial-validate"]

[dev-dependencies]
assert_cmd = "2.0"
tempfile = "3"
glob = "0.3.1"

# We override the name of the binary for src/main.rs, which otherwise would be
# cedar-cli (matching the crate name).
[[bin]]
name = "cedar"
path = "src/main.rs"<|MERGE_RESOLUTION|>--- conflicted
+++ resolved
@@ -11,14 +11,9 @@
 repository = "https://github.com/cedar-policy/cedar"
 
 [dependencies]
-<<<<<<< HEAD
-cedar-policy = { version = "=2.3.0", path = "../cedar-policy" }
-cedar-policy-validator = { version = "=2.3.0", path = "../cedar-policy-validator" }
-cedar-policy-formatter = { version = "=2.3.0", path = "../cedar-policy-formatter" }
-=======
 cedar-policy = { version = "=3.0.0", path = "../cedar-policy" }
 cedar-policy-formatter = { version = "=3.0.0", path = "../cedar-policy-formatter" }
->>>>>>> 5b49902b
+cedar-policy-validator = { version = "=3.0.0", path = "../cedar-policy-validator" }
 clap = { version = "4", features = ["derive", "env"] }
 serde = { version = "1.0", features = ["derive"] }
 serde_json = "1.0"
